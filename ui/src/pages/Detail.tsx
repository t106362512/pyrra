--- conflicted
+++ resolved
@@ -42,15 +42,10 @@
     const timeRangeParsed = timeRangeQuery != null ? parseDuration(timeRangeQuery) : null
     const timeRange: number = timeRangeParsed != null ? timeRangeParsed : 3600 * 1000
 
-<<<<<<< HEAD
-    return {timeRange, expr, grouping, groupingExpr, groupingLabels, name, labels}
+    document.title = `${name} - Pyrra`
+
+    return { timeRange, expr, grouping, groupingExpr, groupingLabels, name, labels }
   }, [search])
-=======
-    document.title = `${name} - Pyrra`
-
-    return { timeRange, expr, grouping, groupingExpr, groupingLabels, name, labels };
-  }, [search]);
->>>>>>> 44c2db0d
 
   const [objective, setObjective] = useState<Objective | null>(null)
   const [objectiveError, setObjectiveError] = useState<string>('')
@@ -381,15 +376,10 @@
           <Row>
             <Col>
               <h4>Multi Burn Rate Alerts</h4>
-<<<<<<< HEAD
-              <AlertsTable objective={objective} grouping={groupingLabels} />
-=======
               <AlertsTable
                 api={api}
                 objective={objective}
-                grouping={groupingLabels}
-              />
->>>>>>> 44c2db0d
+                grouping={groupingLabels}              />
             </Col>
           </Row>
           <Row>
