--- conflicted
+++ resolved
@@ -1,18 +1,9 @@
-<<<<<<< HEAD
 import {OverlayTrigger, Table, Tooltip as OverlayTooltip} from 'react-bootstrap'
-import React, {useEffect, useMemo, useState} from 'react'
-import {API_BASEPATH, formatDuration, PROMETHEUS_URL} from '../App'
-import {Configuration, MultiBurnrateAlert, Objective, ObjectivesApi} from '../client'
+import React, {useEffect,  useState} from 'react'
+import { formatDuration, PROMETHEUS_URL} from '../App'
+import { MultiBurnrateAlert, Objective, ObjectivesApi} from '../client'
 import {IconExternal} from './Icons'
 import {Labels, labelsString} from '../labels'
-=======
-import { OverlayTrigger, Table, Tooltip as OverlayTooltip } from 'react-bootstrap'
-import React, { useEffect, useState } from 'react'
-import { formatDuration, PROMETHEUS_URL } from '../App'
-import { MultiBurnrateAlert, Objective, ObjectivesApi } from '../client'
-import { IconExternal } from './Icons'
-import { Labels, labelsString } from "../labels";
->>>>>>> 44c2db0d
 
 interface AlertsTableProps {
   api: ObjectivesApi
@@ -20,36 +11,21 @@
   grouping: Labels
 }
 
-<<<<<<< HEAD
-const AlertsTable = ({objective, grouping}: AlertsTableProps): JSX.Element => {
-  const api = useMemo(() => {
-    return new ObjectivesApi(new Configuration({basePath: API_BASEPATH}))
-  }, [])
+const AlertsTable = ({api,objective, grouping}: AlertsTableProps): JSX.Element => {
 
-=======
-const AlertsTable = ({ api, objective, grouping }: AlertsTableProps): JSX.Element => {
->>>>>>> 44c2db0d
   const [alerts, setAlerts] = useState<MultiBurnrateAlert[]>([])
 
   useEffect(() => {
     // const controller = new AbortController()
 
-<<<<<<< HEAD
     void api
       .getMultiBurnrateAlerts({
         expr: labelsString(objective.labels),
         grouping: labelsString(grouping),
         inactive: true,
+        current: true,
       })
       .then((alerts: MultiBurnrateAlert[]) => setAlerts(alerts))
-=======
-    void api.getMultiBurnrateAlerts({
-      expr: labelsString(objective.labels),
-      grouping: labelsString(grouping),
-      inactive: true,
-      current: true
-    }).then((alerts: MultiBurnrateAlert[]) => setAlerts(alerts))
->>>>>>> 44c2db0d
 
     // return () => {
     //   controller.abort()
